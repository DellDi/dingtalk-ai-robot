import sqlite3
from typing import Optional, Tuple, List, Dict, Any

DB_PATH = "user_data.db"


def get_conn():
    conn = sqlite3.connect(DB_PATH)
    # 主业务表
    conn.execute(
        """
        CREATE TABLE IF NOT EXISTS user_jira_account (
            id INTEGER PRIMARY KEY AUTOINCREMENT,
            user_id TEXT NOT NULL UNIQUE,
            jira_username TEXT NOT NULL,
            jira_password TEXT NOT NULL,
            created_at DATETIME DEFAULT CURRENT_TIMESTAMP,
            updated_at DATETIME DEFAULT CURRENT_TIMESTAMP
        )
    """
    )

    # 字段注释元数据表
    conn.execute(
        """
        CREATE TABLE IF NOT EXISTS columns_comment (
            table_name TEXT NOT NULL,
            column_name TEXT NOT NULL,
            comment TEXT,
            PRIMARY KEY (table_name, column_name)
        )
    """
    )

<<<<<<< HEAD
    # 周报日志表
    conn.execute(
        """
        CREATE TABLE IF NOT EXISTS weekly_logs (
            id INTEGER PRIMARY KEY AUTOINCREMENT,
            user_id TEXT NOT NULL,
            week_start_date DATE NOT NULL,
            week_end_date DATE NOT NULL,
            log_content TEXT NOT NULL,
            summary_content TEXT,
            dingtalk_report_id TEXT,
=======
    # 对话记录表
    conn.execute(
        """
        CREATE TABLE IF NOT EXISTS conversation_records (
            id INTEGER PRIMARY KEY AUTOINCREMENT,
            conversation_id TEXT NOT NULL,
            sender_id TEXT NOT NULL,
            user_question TEXT NOT NULL,
            ai_response TEXT NOT NULL,
            message_type TEXT DEFAULT 'text',
            response_time_ms INTEGER,
            agent_type TEXT,
>>>>>>> c4fc24cd
            created_at DATETIME DEFAULT CURRENT_TIMESTAMP,
            updated_at DATETIME DEFAULT CURRENT_TIMESTAMP
        )
    """
    )

<<<<<<< HEAD
=======
    # 为对话记录表创建索引以提高查询性能
    conn.execute(
        """
        CREATE INDEX IF NOT EXISTS idx_conversation_records_conversation_id
        ON conversation_records(conversation_id)
        """
    )

    conn.execute(
        """
        CREATE INDEX IF NOT EXISTS idx_conversation_records_sender_id
        ON conversation_records(sender_id)
        """
    )

    conn.execute(
        """
        CREATE INDEX IF NOT EXISTS idx_conversation_records_created_at
        ON conversation_records(created_at)
        """
    )

>>>>>>> c4fc24cd
    # 初始化 user_jira_account 字段注释
    _register_column_comments(
        conn,
        "user_jira_account",
        {
            "id": "主键",
            "user_id": "钉钉用户 ID",
            "jira_username": "Jira 登录名",
            "jira_password": "Jira 密码 (建议加密)",
            "created_at": "创建时间",
            "updated_at": "更新时间",
        },
    )

<<<<<<< HEAD
    # 初始化 weekly_logs 字段注释
    _register_column_comments(
        conn,
        "weekly_logs",
        {
            "id": "主键",
            "user_id": "钉钉用户 ID",
            "week_start_date": "周开始日期",
            "week_end_date": "周结束日期",
            "log_content": "原始日志内容",
            "summary_content": "AI总结后的内容",
            "dingtalk_report_id": "钉钉日报ID",
=======
    # 初始化 conversation_records 字段注释
    _register_column_comments(
        conn,
        "conversation_records",
        {
            "id": "主键",
            "conversation_id": "钉钉会话ID（群聊或单聊）",
            "sender_id": "发送者钉钉用户ID",
            "user_question": "用户提问内容",
            "ai_response": "智能体回复内容",
            "message_type": "消息类型（text/markdown/card等）",
            "response_time_ms": "响应时间（毫秒）",
            "agent_type": "处理的智能体类型",
>>>>>>> c4fc24cd
            "created_at": "创建时间",
            "updated_at": "更新时间",
        },
    )

    return conn


def _register_column_comments(conn: sqlite3.Connection, table: str, comments: dict[str, str]) -> None:
    """将列注释写入元数据表 (INSERT OR REPLACE)。"""
    for col, com in comments.items():
        conn.execute(
            "INSERT OR REPLACE INTO columns_comment (table_name, column_name, comment) VALUES (?, ?, ?)",
            (table, col, com),
        )
    conn.commit()


def get_column_comment(table: str, column: str) -> Optional[str]:
    """读取单个列注释。"""
    conn = get_conn()
    cur = conn.execute(
        "SELECT comment FROM columns_comment WHERE table_name = ? AND column_name = ?",
        (table, column),
    )
    row = cur.fetchone()
    conn.close()
    return row[0] if row else None


def get_table_comments(table: str) -> dict[str, str]:
    """读取整张表的列注释。"""
    conn = get_conn()
    cur = conn.execute(
        "SELECT column_name, comment FROM columns_comment WHERE table_name = ?",
        (table,),
    )
    result = {col: com for col, com in cur.fetchall()}
    conn.close()
    return result

def get_jira_account(user_id: str) -> Optional[Tuple[str, str]]:
    conn = get_conn()
    cursor = conn.execute(
        "SELECT jira_username, jira_password FROM user_jira_account WHERE user_id = ?", (user_id,)
    )
    row = cursor.fetchone()
    conn.close()
    return row if row else None


def save_jira_account(user_id: str, username: str, password: str):
    conn = get_conn()
    conn.execute(
        "INSERT OR REPLACE INTO user_jira_account (user_id, jira_username, jira_password, updated_at) VALUES (?, ?, ?, CURRENT_TIMESTAMP)",
        (user_id, username, password),
    )
    conn.commit()
    conn.close()


<<<<<<< HEAD
# ========== 周报相关数据库操作 ==========

def get_first_user_id() -> Optional[str]:
    """获取数据库中第一个用户ID"""
    conn = get_conn()
    cursor = conn.execute("SELECT user_id FROM user_jira_account ORDER BY id LIMIT 1")
    result = cursor.fetchone()
    conn.close()
    return result[0] if result else None


def save_weekly_log(user_id: str, week_start: str, week_end: str, log_content: str, 
                   summary_content: str = None, dingtalk_report_id: str = None) -> int:
    """保存周报日志"""
    conn = get_conn()
    cursor = conn.execute(
        """
        INSERT INTO weekly_logs 
        (user_id, week_start_date, week_end_date, log_content, summary_content, dingtalk_report_id) 
        VALUES (?, ?, ?, ?, ?, ?)
        """,
        (user_id, week_start, week_end, log_content, summary_content, dingtalk_report_id)
    )
    log_id = cursor.lastrowid
    conn.commit()
    conn.close()
    return log_id


def update_weekly_log_summary(log_id: int, summary_content: str):
    """更新周报总结内容"""
    conn = get_conn()
    conn.execute(
        "UPDATE weekly_logs SET summary_content = ?, updated_at = CURRENT_TIMESTAMP WHERE id = ?",
        (summary_content, log_id)
    )
    conn.commit()
    conn.close()


def update_weekly_log_dingtalk_id(log_id: int, dingtalk_report_id: str):
    """更新钉钉日报ID"""
    conn = get_conn()
    conn.execute(
        "UPDATE weekly_logs SET dingtalk_report_id = ?, updated_at = CURRENT_TIMESTAMP WHERE id = ?",
        (dingtalk_report_id, log_id)
    )
    conn.commit()
    conn.close()


def get_weekly_logs_by_date_range(user_id: str, start_date: str, end_date: str) -> list:
    """根据日期范围获取周报日志"""
    conn = get_conn()
    cursor = conn.execute(
        """
        SELECT id, user_id, week_start_date, week_end_date, log_content, 
               summary_content, dingtalk_report_id, created_at, updated_at
        FROM weekly_logs 
        WHERE user_id = ? AND week_start_date >= ? AND week_end_date <= ?
        ORDER BY week_start_date
        """,
        (user_id, start_date, end_date)
    )
    results = cursor.fetchall()
    conn.close()
    return results


def get_latest_weekly_log(user_id: str) -> Optional[Tuple]:
    """获取用户最新的周报日志"""
    conn = get_conn()
    cursor = conn.execute(
        """
        SELECT id, user_id, week_start_date, week_end_date, log_content, 
               summary_content, dingtalk_report_id, created_at, updated_at
        FROM weekly_logs 
        WHERE user_id = ? 
        ORDER BY created_at DESC 
        LIMIT 1
        """,
        (user_id,)
    )
    result = cursor.fetchone()
    conn.close()
    return result
=======
def save_conversation_record(
    conversation_id: str,
    sender_id: str,
    user_question: str,
    ai_response: str,
    message_type: str = "text",
    response_time_ms: Optional[int] = None,
    agent_type: Optional[str] = None,
) -> int:
    """
    保存对话记录到数据库

    Args:
        conversation_id: 钉钉会话ID
        sender_id: 发送者钉钉用户ID
        user_question: 用户提问内容
        ai_response: 智能体回复内容
        message_type: 消息类型，默认为text
        response_time_ms: 响应时间（毫秒）
        agent_type: 处理的智能体类型

    Returns:
        int: 插入记录的ID
    """
    conn = get_conn()
    cursor = conn.execute(
        """
        INSERT INTO conversation_records
        (conversation_id, sender_id, user_question, ai_response, message_type, response_time_ms, agent_type, created_at, updated_at)
        VALUES (?, ?, ?, ?, ?, ?, ?, CURRENT_TIMESTAMP, CURRENT_TIMESTAMP)
        """,
        (conversation_id, sender_id, user_question, ai_response, message_type, response_time_ms, agent_type),
    )
    record_id = cursor.lastrowid
    conn.commit()
    conn.close()
    return record_id


def get_conversation_history(
    conversation_id: Optional[str] = None,
    sender_id: Optional[str] = None,
    limit: int = 50,
    offset: int = 0,
) -> List[Tuple]:
    """
    获取对话历史记录

    Args:
        conversation_id: 会话ID，可选
        sender_id: 发送者ID，可选
        limit: 返回记录数量限制
        offset: 偏移量

    Returns:
        List[Tuple]: 对话记录列表
    """
    conn = get_conn()

    # 构建查询条件
    where_conditions = []
    params = []

    if conversation_id:
        where_conditions.append("conversation_id = ?")
        params.append(conversation_id)

    if sender_id:
        where_conditions.append("sender_id = ?")
        params.append(sender_id)

    where_clause = ""
    if where_conditions:
        where_clause = "WHERE " + " AND ".join(where_conditions)

    # 添加分页参数
    params.extend([limit, offset])

    query = f"""
        SELECT id, conversation_id, sender_id, user_question, ai_response,
               message_type, response_time_ms, agent_type, created_at, updated_at
        FROM conversation_records
        {where_clause}
        ORDER BY created_at DESC
        LIMIT ? OFFSET ?
    """

    cursor = conn.execute(query, params)
    rows = cursor.fetchall()
    conn.close()
    return rows


def get_conversation_stats(
    conversation_id: Optional[str] = None,
    sender_id: Optional[str] = None,
    start_date: Optional[str] = None,
    end_date: Optional[str] = None,
) -> Dict[str, Any]:
    """
    获取对话统计信息

    Args:
        conversation_id: 会话ID，可选
        sender_id: 发送者ID，可选
        start_date: 开始日期，格式：YYYY-MM-DD
        end_date: 结束日期，格式：YYYY-MM-DD

    Returns:
        Dict[str, Any]: 统计信息
    """
    conn = get_conn()

    # 构建查询条件
    where_conditions = []
    params = []

    if conversation_id:
        where_conditions.append("conversation_id = ?")
        params.append(conversation_id)

    if sender_id:
        where_conditions.append("sender_id = ?")
        params.append(sender_id)

    if start_date:
        where_conditions.append("DATE(created_at) >= ?")
        params.append(start_date)

    if end_date:
        where_conditions.append("DATE(created_at) <= ?")
        params.append(end_date)

    where_clause = ""
    if where_conditions:
        where_clause = "WHERE " + " AND ".join(where_conditions)

    # 获取基本统计信息
    stats_query = f"""
        SELECT
            COUNT(*) as total_conversations,
            COUNT(DISTINCT sender_id) as unique_users,
            COUNT(DISTINCT conversation_id) as unique_conversations,
            AVG(response_time_ms) as avg_response_time_ms,
            MIN(created_at) as first_conversation,
            MAX(created_at) as last_conversation
        FROM conversation_records
        {where_clause}
    """

    cursor = conn.execute(stats_query, params)
    stats = cursor.fetchone()

    # 获取智能体类型分布
    agent_stats_query = f"""
        SELECT agent_type, COUNT(*) as count
        FROM conversation_records
        {where_clause}
        GROUP BY agent_type
        ORDER BY count DESC
    """

    cursor = conn.execute(agent_stats_query, params)
    agent_distribution = cursor.fetchall()

    # 获取消息类型分布
    message_type_query = f"""
        SELECT message_type, COUNT(*) as count
        FROM conversation_records
        {where_clause}
        GROUP BY message_type
        ORDER BY count DESC
    """

    cursor = conn.execute(message_type_query, params)
    message_type_distribution = cursor.fetchall()

    conn.close()

    return {
        "total_conversations": stats[0] if stats else 0,
        "unique_users": stats[1] if stats else 0,
        "unique_conversations": stats[2] if stats else 0,
        "avg_response_time_ms": stats[3] if stats else None,
        "first_conversation": stats[4] if stats else None,
        "last_conversation": stats[5] if stats else None,
        "agent_distribution": [{"agent_type": row[0], "count": row[1]} for row in agent_distribution],
        "message_type_distribution": [{"message_type": row[0], "count": row[1]} for row in message_type_distribution],
    }
>>>>>>> c4fc24cd
<|MERGE_RESOLUTION|>--- conflicted
+++ resolved
@@ -32,7 +32,6 @@
     """
     )
 
-<<<<<<< HEAD
     # 周报日志表
     conn.execute(
         """
@@ -44,7 +43,10 @@
             log_content TEXT NOT NULL,
             summary_content TEXT,
             dingtalk_report_id TEXT,
-=======
+        )
+    """
+    )
+
     # 对话记录表
     conn.execute(
         """
@@ -57,15 +59,12 @@
             message_type TEXT DEFAULT 'text',
             response_time_ms INTEGER,
             agent_type TEXT,
->>>>>>> c4fc24cd
             created_at DATETIME DEFAULT CURRENT_TIMESTAMP,
             updated_at DATETIME DEFAULT CURRENT_TIMESTAMP
         )
     """
     )
 
-<<<<<<< HEAD
-=======
     # 为对话记录表创建索引以提高查询性能
     conn.execute(
         """
@@ -88,7 +87,6 @@
         """
     )
 
->>>>>>> c4fc24cd
     # 初始化 user_jira_account 字段注释
     _register_column_comments(
         conn,
@@ -103,7 +101,6 @@
         },
     )
 
-<<<<<<< HEAD
     # 初始化 weekly_logs 字段注释
     _register_column_comments(
         conn,
@@ -116,7 +113,8 @@
             "log_content": "原始日志内容",
             "summary_content": "AI总结后的内容",
             "dingtalk_report_id": "钉钉日报ID",
-=======
+        },
+    )
     # 初始化 conversation_records 字段注释
     _register_column_comments(
         conn,
@@ -130,7 +128,6 @@
             "message_type": "消息类型（text/markdown/card等）",
             "response_time_ms": "响应时间（毫秒）",
             "agent_type": "处理的智能体类型",
->>>>>>> c4fc24cd
             "created_at": "创建时间",
             "updated_at": "更新时间",
         },
@@ -139,7 +136,9 @@
     return conn
 
 
-def _register_column_comments(conn: sqlite3.Connection, table: str, comments: dict[str, str]) -> None:
+def _register_column_comments(
+    conn: sqlite3.Connection, table: str, comments: dict[str, str]
+) -> None:
     """将列注释写入元数据表 (INSERT OR REPLACE)。"""
     for col, com in comments.items():
         conn.execute(
@@ -172,6 +171,7 @@
     conn.close()
     return result
 
+
 def get_jira_account(user_id: str) -> Optional[Tuple[str, str]]:
     conn = get_conn()
     cursor = conn.execute(
@@ -192,8 +192,8 @@
     conn.close()
 
 
-<<<<<<< HEAD
 # ========== 周报相关数据库操作 ==========
+
 
 def get_first_user_id() -> Optional[str]:
     """获取数据库中第一个用户ID"""
@@ -204,17 +204,23 @@
     return result[0] if result else None
 
 
-def save_weekly_log(user_id: str, week_start: str, week_end: str, log_content: str, 
-                   summary_content: str = None, dingtalk_report_id: str = None) -> int:
+def save_weekly_log(
+    user_id: str,
+    week_start: str,
+    week_end: str,
+    log_content: str,
+    summary_content: str = None,
+    dingtalk_report_id: str = None,
+) -> int:
     """保存周报日志"""
     conn = get_conn()
     cursor = conn.execute(
         """
-        INSERT INTO weekly_logs 
-        (user_id, week_start_date, week_end_date, log_content, summary_content, dingtalk_report_id) 
+        INSERT INTO weekly_logs
+        (user_id, week_start_date, week_end_date, log_content, summary_content, dingtalk_report_id)
         VALUES (?, ?, ?, ?, ?, ?)
         """,
-        (user_id, week_start, week_end, log_content, summary_content, dingtalk_report_id)
+        (user_id, week_start, week_end, log_content, summary_content, dingtalk_report_id),
     )
     log_id = cursor.lastrowid
     conn.commit()
@@ -227,7 +233,7 @@
     conn = get_conn()
     conn.execute(
         "UPDATE weekly_logs SET summary_content = ?, updated_at = CURRENT_TIMESTAMP WHERE id = ?",
-        (summary_content, log_id)
+        (summary_content, log_id),
     )
     conn.commit()
     conn.close()
@@ -238,7 +244,7 @@
     conn = get_conn()
     conn.execute(
         "UPDATE weekly_logs SET dingtalk_report_id = ?, updated_at = CURRENT_TIMESTAMP WHERE id = ?",
-        (dingtalk_report_id, log_id)
+        (dingtalk_report_id, log_id),
     )
     conn.commit()
     conn.close()
@@ -249,13 +255,13 @@
     conn = get_conn()
     cursor = conn.execute(
         """
-        SELECT id, user_id, week_start_date, week_end_date, log_content, 
+        SELECT id, user_id, week_start_date, week_end_date, log_content,
                summary_content, dingtalk_report_id, created_at, updated_at
-        FROM weekly_logs 
+        FROM weekly_logs
         WHERE user_id = ? AND week_start_date >= ? AND week_end_date <= ?
         ORDER BY week_start_date
         """,
-        (user_id, start_date, end_date)
+        (user_id, start_date, end_date),
     )
     results = cursor.fetchall()
     conn.close()
@@ -267,19 +273,20 @@
     conn = get_conn()
     cursor = conn.execute(
         """
-        SELECT id, user_id, week_start_date, week_end_date, log_content, 
+        SELECT id, user_id, week_start_date, week_end_date, log_content,
                summary_content, dingtalk_report_id, created_at, updated_at
-        FROM weekly_logs 
-        WHERE user_id = ? 
-        ORDER BY created_at DESC 
+        FROM weekly_logs
+        WHERE user_id = ?
+        ORDER BY created_at DESC
         LIMIT 1
         """,
-        (user_id,)
+        (user_id,),
     )
     result = cursor.fetchone()
     conn.close()
     return result
-=======
+
+
 def save_conversation_record(
     conversation_id: str,
     sender_id: str,
@@ -311,7 +318,15 @@
         (conversation_id, sender_id, user_question, ai_response, message_type, response_time_ms, agent_type, created_at, updated_at)
         VALUES (?, ?, ?, ?, ?, ?, ?, CURRENT_TIMESTAMP, CURRENT_TIMESTAMP)
         """,
-        (conversation_id, sender_id, user_question, ai_response, message_type, response_time_ms, agent_type),
+        (
+            conversation_id,
+            sender_id,
+            user_question,
+            ai_response,
+            message_type,
+            response_time_ms,
+            agent_type,
+        ),
     )
     record_id = cursor.lastrowid
     conn.commit()
@@ -466,7 +481,10 @@
         "avg_response_time_ms": stats[3] if stats else None,
         "first_conversation": stats[4] if stats else None,
         "last_conversation": stats[5] if stats else None,
-        "agent_distribution": [{"agent_type": row[0], "count": row[1]} for row in agent_distribution],
-        "message_type_distribution": [{"message_type": row[0], "count": row[1]} for row in message_type_distribution],
-    }
->>>>>>> c4fc24cd
+        "agent_distribution": [
+            {"agent_type": row[0], "count": row[1]} for row in agent_distribution
+        ],
+        "message_type_distribution": [
+            {"message_type": row[0], "count": row[1]} for row in message_type_distribution
+        ],
+    }